--- conflicted
+++ resolved
@@ -73,10 +73,10 @@
 more complicated, non-linear relationships between experimental variables and
 neuronal spiking.
 
-<<<<<<< HEAD
+
 See [Quickstart](quickstart.md) for a slightly longer overview of basic nemos
 functionality.
-=======
+
 ## Navigating Our Tutorials and Guides
 
 Our "API Guide", "Background" and "Neural Modeling" sections are continuously evolving and expanding. 
@@ -93,7 +93,6 @@
 variety of Neuroscientific domains and brain regions. We sorted our examples from the simplest to the more complex,
 with the intent of gradually introducing the model components.
 
->>>>>>> d63b7a93
 
 ## Disclaimer
 
